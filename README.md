--- conflicted
+++ resolved
@@ -1,58 +1,31 @@
-# QuickAdd
-<<<<<<< HEAD
-Quickly add new pages or content to your vault.
-
-QuickAdd is a powerful combination of four tools (called choices): templates, captures, macros, and multis.
-
-A [**Template**](docs/Choices/TemplateChoice.md) is a definition of how to create a new note, and composes with Obsidian's own Templates core plugin or community template plugins. For example, it would allow you to define a quick action to create a new note in a particular location, with a templatized title, and templated content.
-
-A [**Capture**](docs/Choices/CaptureChoice.md) allows you to quickly add content to predefined files. For example, you could set up a quick action to add a link to the open file to your daily note under a specific section.
-
-[**Macros**](docs/Choices/MacroChoice.md) will allow you to compound these two together into powerful chained workflows. Imagine pressing one hotkey to automatically create a new note to track a chess match with a specific template, while automatically adding a reference to it in your "list of matches" note and in your daily note.
-
-[Multi choices](docs/Choices/MultiChoice.md) are purely organisational: folders of other choices.
-
-Throughout your choices, you can use the [QuickAdd format syntax](docs/FormatSyntax.md), which is similar to the Obsidian template syntax. You could, for example, use ``{{DATE}}`` to insert the current date in a filename.
-
-### Demo video
-[![Demo video](https://img.youtube.com/vi/gYK3VDQsZJo/0.jpg)](https://www.youtube.com/watch?v=gYK3VDQsZJo)
-
-## Installation
-**This plugin is in the community plugin browser in Obsidian**. You can search for it and install it there.
-
-You can also do a [manual installation](docs/ManualInstallation.md).
-
-## What's new?
-### 0.5.4 - 0.5.5
-- Improved the file suggester: now suggests by alias and has a better display.
-
-### 0.5.0 - 0.5.3
-- Added support for scripts on mobile devices.
-- (0.5.1) Exposed Obsidian API for scripts. Only works for desktop usage.
-- (0.5.2) Hotfix: don't override pinned panes.
-- (0.5.3) Hotfix: fixed bug where, when capturing a task, an extra newline was added.
-=======
->>>>>>> e2726e69
-
-QuickAdd is an Obsidian plugin that allows you to quickly add new pages or content to your vault.
-
-## Installation
-
-<<<<<<< HEAD
-## I'm ready to _augment my workflow_ 🚀
-That's the spirit. What do you want to do?
-=======
-QuickAdd can be installed through the community plugin browser in Obsidian, or through manual installation. See the [installation documentation](https://quickadd.obsidian.guide/docs/#installation) for more information.
-
-## Getting Started
-
-For detailed instructions and examples on using QuickAdd, see the [QuickAdd documentation](https://quickadd.obsidian.guide/).
-
-## Demo Video
->>>>>>> e2726e69
-
-[![Demo video](https://img.youtube.com/vi/gYK3VDQsZJo/0.jpg)](https://www.youtube.com/watch?v=gYK3VDQsZJo)
-
-## Support
-
-If you have any questions or encounter any problems while using QuickAdd, you can use the [community discussions](https://github.com/chhoumann/quickadd/discussions) for support.
+# QuickAdd
+QuickAdd is a powerful combination of four tools (called choices): templates, captures, macros, and multis.
+
+A [**Template**](https://quickadd.obsidian.guide/docs/Choices/TemplateChoice) is a definition of how to create a new note, and composes with Obsidian's own Templates core plugin or community template plugins. For example, it would allow you to define a quick action to create a new note in a particular location, with a templatized title, and templated content.
+
+A [**Capture**](https://quickadd.obsidian.guide/docs/Choices/CaptureChoice) allows you to quickly add content to predefined files. For example, you could set up a quick action to add a link to the open file to your daily note under a specific section.
+
+[**Macros**](https://quickadd.obsidian.guide/docs/Choices/MacroChoice) will allow you to compound these two together into powerful chained workflows. Imagine pressing one hotkey to automatically create a new note to track a chess match with a specific template, while automatically adding a reference to it in your "list of matches" note and in your daily note.
+
+[Multi choices](https://quickadd.obsidian.guide/docs/Choices/MultiChoice.md) are purely organisational: folders of other choices.
+
+Throughout your choices, you can use the [QuickAdd format syntax](https://quickadd.obsidian.guide/docs/FormatSyntax), which is similar to the Obsidian template syntax. You could, for example, use ``{{DATE}}`` to insert the current date in a filename.
+
+### Demo video
+[![Demo video](https://img.youtube.com/vi/gYK3VDQsZJo/0.jpg)](https://www.youtube.com/watch?v=gYK3VDQsZJo)
+
+## Installation
+
+QuickAdd can be installed through the community plugin browser in Obsidian, or through manual installation. See the [installation documentation](https://quickadd.obsidian.guide/docs/#installation) for more information.
+
+## Getting Started
+
+For detailed instructions and examples on using QuickAdd, see the [QuickAdd documentation](https://quickadd.obsidian.guide/).
+
+## Demo Video
+
+[![Demo video](https://img.youtube.com/vi/gYK3VDQsZJo/0.jpg)](https://www.youtube.com/watch?v=gYK3VDQsZJo)
+
+## Support
+
+If you have any questions or encounter any problems while using QuickAdd, you can use the [community discussions](https://github.com/chhoumann/quickadd/discussions) for support.