--- conflicted
+++ resolved
@@ -275,13 +275,7 @@
 		const fileAlreadyExistsSetting: Setting = new Setting(this.contentEl);
 		fileAlreadyExistsSetting
 			.setName("Set default behavior if file already exists")
-<<<<<<< HEAD
-			.setDesc(
-				"Set default behavior rather then prompting what to do if a file already exists set the default behavior."
-			)
-=======
 			.setDesc("Set default behavior rather then prompting user on what to do if a file already exists.")
->>>>>>> faf71751
 			.addToggle((toggle) => {
 				toggle.setValue(this.choice.setFileExistsBehavior);
 				toggle.onChange((value) => {
