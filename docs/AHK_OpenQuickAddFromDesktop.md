### Bonus - Open QuickAdd from your Desktop
This is an AutoHotkey script which unminimizes/focuses Obsidian and sends some keypresses to it.

I've bound this to my QuickAdd activation hotkey, so this script automatically brings Obsidian to the front of my screen with QuickAdd open.

```ahk
#SingleInstance, Force
SendMode Input
SetWorkingDir, %A_ScriptDir%
SetTitleMatchMode, RegEx

!^+g::
    WinActivate, i) Obsidian
    ControlSend,, {CtrlDown}{AltDown}{ShiftDown}G{CtrlUp}{CtrlUp}{ShiftUp}, i)Obsidian
Return
```
I'm using CTRL+SHIFT+ALT+G as my shortcut, both in Obsidian and for the AHK script to activate. I use a keyboard shortcut to send those keys (lol, I know - but it's to avoid potential conflicts).
Here's a guide to what the `!^+` mean, and how you can customize it: https://www.autohotkey.com/docs/Hotkeys.htm

#### Update
If you are willing to install the ``Obsidian Advanced URI`` plugin, this script is much easier for you to use.

````ahk
<<<<<<< HEAD
endMode Input
=======
SendMode Input
>>>>>>> 429f746b
SetWorkingDir, %A_ScriptDir%
SetTitleMatchMode, RegEx

!^+g::
    WinActivate, i) Obsidian

    Run "obsidian://advanced-uri?vault=<YOUR_VAULT_NAME>&commandname=QuickAdd: Run QuickAdd"
Return
````

Simply replace ``<YOUR_VAULT_NAME>`` with the name of your vault.

__This version is more reliable__, as the other one can fail to activate occasionally.

It uses the same hotkey to activate as above (``CTRL+SHIFT+ALT+G``). If you wish to change it:
- `!` means ``Alt``
- `^` means ``Ctrl``
- `+` means ``Shift``
    
So, you can replace the ``!^+g`` with any hotkey of your choosing.<|MERGE_RESOLUTION|>--- conflicted
+++ resolved
@@ -21,11 +21,7 @@
 If you are willing to install the ``Obsidian Advanced URI`` plugin, this script is much easier for you to use.
 
 ````ahk
-<<<<<<< HEAD
-endMode Input
-=======
 SendMode Input
->>>>>>> 429f746b
 SetWorkingDir, %A_ScriptDir%
 SetTitleMatchMode, RegEx
 
